--- conflicted
+++ resolved
@@ -79,19 +79,11 @@
     let mut r = TtReader {
         sp_diag: sp_diag,
         stack: vec!(TtFrame {
-<<<<<<< HEAD
-            forest: TokenTree::Sequence(DUMMY_SP, Rc::new(tokenstream::SequenceRepetition {
+            forest: TokenTree::Sequence(DUMMY_SP, tokenstream::SequenceRepetition {
                 tts: src,
                 // doesn't matter. This merely holds the root unzipping.
                 separator: None, op: tokenstream::KleeneOp::ZeroOrMore, num_captures: 0
-            })),
-=======
-            forest: TokenTree::Sequence(DUMMY_SP, ast::SequenceRepetition {
-                tts: src,
-                // doesn't matter. This merely holds the root unzipping.
-                separator: None, op: ast::KleeneOp::ZeroOrMore, num_captures: 0
             }),
->>>>>>> 0644aba0
             idx: 0,
             dotdotdoted: false,
             sep: None,
